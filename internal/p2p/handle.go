--- conflicted
+++ resolved
@@ -92,26 +92,16 @@
 
 			log.Debugf("Received message via pubsub: ID=%d, RequestId=%s, Data=%v", receivedMsg.MessageType, receivedMsg.RequestId, receivedMsg.Data)
 
-<<<<<<< HEAD
-		switch receivedMsg.MessageType {
-		case MessageTypeSigReq:
-			libp2p.state.EventBus.Publish(state.SigReceive, receivedMsg.Data)
-		case MessageTypeSigResp:
-			libp2p.state.EventBus.Publish(state.SigReceive, receivedMsg.Data)
-		case MessageTypeDepositReceive:
-			libp2p.state.EventBus.Publish(state.DepositReceive, receivedMsg.Data)
-		default:
-			log.Warnf("Unknown message type: %d", receivedMsg.MessageType)
-=======
 			switch receivedMsg.MessageType {
 			case MessageTypeSigReq:
 				libp2p.state.EventBus.Publish(state.SigReceive, convertMsgData(receivedMsg))
 			case MessageTypeSigResp:
 				libp2p.state.EventBus.Publish(state.SigReceive, convertMsgData(receivedMsg))
+			case MessageTypeDepositReceive:
+				libp2p.state.EventBus.Publish(state.DepositReceive, convertMsgData(receivedMsg))
 			default:
 				log.Warnf("Unknown message type: %d", receivedMsg.MessageType)
 			}
->>>>>>> 26634adf
 		}
 	}
 }
@@ -158,6 +148,12 @@
 		_ = json.Unmarshal(jsonBytes, &rawData)
 		return rawData
 	}
+	if msg.MessageType == MessageTypeDepositReceive {
+		jsonBytes, _ := json.Marshal(msg.Data)
+		var rawData types.MsgUtxoDeposit
+		_ = json.Unmarshal(jsonBytes, &rawData)
+		return rawData
+	}
 	return msg.Data
 }
 
