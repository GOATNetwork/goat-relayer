--- conflicted
+++ resolved
@@ -19,19 +19,12 @@
 )
 
 const (
-<<<<<<< HEAD
 	CONSOLIDATION_TRIGGER_COUNT  = 100
 	CONSOLIDATION_MAX_VIN        = 500
 	WITHDRAW_IMMEDIATE_COUNT     = 32
-	WITHDRAW_MAX_VOUT            = 32 // 32 is the max vout for goat validation
+	WITHDRAW_MAX_VOUT            = 32
 	SAFEBOX_TASK_MAX_VOUT        = 1
 	SAFEBOX_TASK_IMMEDIATE_COUNT = 1
-=======
-	CONSOLIDATION_TRIGGER_COUNT = 100
-	CONSOLIDATION_MAX_VIN       = 500
-	WITHDRAW_IMMEDIATE_COUNT    = 32
-	WITHDRAW_MAX_VOUT           = 32
->>>>>>> 0107556c
 )
 
 func (w *WalletServer) withdrawLoop(ctx context.Context) {
