package wallet

import (
	"context"
	"sync"

	"github.com/goatnetwork/goat-relayer/internal/bls"
	"github.com/goatnetwork/goat-relayer/internal/p2p"
	"github.com/goatnetwork/goat-relayer/internal/state"
	log "github.com/sirupsen/logrus"
)

type WalletServer struct {
	libp2p *p2p.LibP2PService
	state  *state.State
	signer *bls.Signer
	once   sync.Once

<<<<<<< HEAD
	depositCh  chan interface{}
	withdrawCh chan interface{}
	blockCh    chan interface{}
	deposit    chan DepositParams
=======
	depositCh chan interface{}
	blockCh   chan interface{}
>>>>>>> 116e19cc
}

func NewWalletServer(libp2p *p2p.LibP2PService, st *state.State, signer *bls.Signer) *WalletServer {

	return &WalletServer{
<<<<<<< HEAD
		libp2p:     libp2p,
		state:      st,
		signer:     signer,
		depositCh:  make(chan interface{}, 100),
		withdrawCh: make(chan interface{}, 100),
		blockCh:    make(chan interface{}, state.BTC_BLOCK_CHAN_LENGTH),
		deposit:    make(chan DepositParams, 100),
=======
		libp2p:    libp2p,
		state:     st,
		signer:    signer,
		depositCh: make(chan interface{}, 100),
		blockCh:   make(chan interface{}, state.BTC_BLOCK_CHAN_LENGTH),
>>>>>>> 116e19cc
	}
}

func (w *WalletServer) Start(ctx context.Context) {
	w.state.EventBus.Subscribe(state.BlockScanned, w.blockCh)
	w.state.EventBus.Subscribe(state.DepositReceive, w.depositCh)

	go w.blockScanLoop(ctx)
	go w.depositLoop(ctx)
	go w.processConfirmedDeposit(ctx)
<<<<<<< HEAD
	go w.processConfirmedWithdraw(ctx)
	go w.processBatchDeposit(w.deposit)
=======
>>>>>>> 116e19cc

	log.Info("WalletServer started.")

	<-ctx.Done()
	w.Stop()

	log.Info("WalletServer stopped.")
}

func (w *WalletServer) Stop() {
	w.once.Do(func() {
		close(w.blockCh)
		close(w.depositCh)
	})
}<|MERGE_RESOLUTION|>--- conflicted
+++ resolved
@@ -16,35 +16,20 @@
 	signer *bls.Signer
 	once   sync.Once
 
-<<<<<<< HEAD
-	depositCh  chan interface{}
-	withdrawCh chan interface{}
-	blockCh    chan interface{}
-	deposit    chan DepositParams
-=======
 	depositCh chan interface{}
 	blockCh   chan interface{}
->>>>>>> 116e19cc
+	deposit    chan DepositParams
 }
 
 func NewWalletServer(libp2p *p2p.LibP2PService, st *state.State, signer *bls.Signer) *WalletServer {
 
 	return &WalletServer{
-<<<<<<< HEAD
 		libp2p:     libp2p,
 		state:      st,
 		signer:     signer,
 		depositCh:  make(chan interface{}, 100),
-		withdrawCh: make(chan interface{}, 100),
 		blockCh:    make(chan interface{}, state.BTC_BLOCK_CHAN_LENGTH),
 		deposit:    make(chan DepositParams, 100),
-=======
-		libp2p:    libp2p,
-		state:     st,
-		signer:    signer,
-		depositCh: make(chan interface{}, 100),
-		blockCh:   make(chan interface{}, state.BTC_BLOCK_CHAN_LENGTH),
->>>>>>> 116e19cc
 	}
 }
 
@@ -55,11 +40,7 @@
 	go w.blockScanLoop(ctx)
 	go w.depositLoop(ctx)
 	go w.processConfirmedDeposit(ctx)
-<<<<<<< HEAD
-	go w.processConfirmedWithdraw(ctx)
 	go w.processBatchDeposit(w.deposit)
-=======
->>>>>>> 116e19cc
 
 	log.Info("WalletServer started.")
 
