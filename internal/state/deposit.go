--- conflicted
+++ resolved
@@ -87,7 +87,7 @@
 			deposit.Status = status
 			deposit.BlockHash = blockHash
 			deposit.BlockHeight = blockHeight
-			deposit.TxIndex = uint64(txIndex)
+			deposit.TxIndex = txIndex
 			deposit.MerkleRoot = merkleRoot
 			deposit.Proof = proofBytes
 		}
@@ -242,15 +242,7 @@
 		if err != nil {
 			return err
 		}
-<<<<<<< HEAD
-		merkleRoot, proofBytes, txIndex, err := types.GenerateSPVProof(deposit.TxHash, txHashes)
-		if deposit.Status == db.DEPOSIT_STATUS_UNCONFIRM && txIndex != -1 {
-			if err != nil {
-				return err
-			}
-=======
 		if deposit.Status == db.DEPOSIT_STATUS_UNCONFIRM {
->>>>>>> e2743285
 			deposit.Status = db.DEPOSIT_STATUS_CONFIRMED
 			deposit.BlockHash = blockHash
 			deposit.BlockHeight = blockHeight
