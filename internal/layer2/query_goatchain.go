--- conflicted
+++ resolved
@@ -35,8 +35,7 @@
 		return nil, err
 	}
 
-<<<<<<< HEAD
-	return response
+	return response, nil
 }
 
 func (lis *Layer2Listener) QueryPubKey(ctx context.Context) *bitcointypes.QueryPubkeyResponse {
@@ -47,7 +46,4 @@
 	}
 
 	return response
-=======
-	return response, nil
->>>>>>> 26634adf
 }